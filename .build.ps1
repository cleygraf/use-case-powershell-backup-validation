--- conflicted
+++ resolved
@@ -213,11 +213,7 @@
             Write-Verbose -Message "$($Config.virtualMachines[$i].mountName) Network Address Status: Assigned to $($new_ip)"
         }
         else {
-<<<<<<< HEAD
             throw "$($Config.virtualMachines[$i].mountName) changing ip to $($Config.virtualMachines[$i].testIp) failed, exiting Build script.  Previously live mounted VMs will continue running"
-=======
-            throw "$($Config.virtualMachines[$i].mountName) changing ip to $($Config.virtualMachines[$i].testIp) failed (is still $($newip)), exiting Build script. Previously live mounted VMs will continue running"
->>>>>>> 980b38dc
         }
         $i++
     }
